/*jshint node:true, es3:false */
if (typeof process !== 'undefined' && typeof define === 'undefined') {
	(function () {
		this.dojoConfig = {
			async: true,
			baseUrl: process.cwd(),
			deps: [ 'intern/runner' ],
			packages: [
				{ name: 'intern', location: __dirname }
			],
			map: {
				intern: {
					dojo: 'intern/node_modules/dojo',
					chai: 'intern/node_modules/chai/chai'
				},
				'*': {
					'intern/dojo': 'intern/node_modules/dojo'
				}
			},
			tlmSiblingOfDojo: false,
			useDeferredInstrumentation: false
		};

		require('dojo/dojo');
	})();
}
else {
	define([
		'require',
		'./main',
		'./lib/createProxy',
		'dojo/node!path',
		'./lib/args',
		'./lib/util',
		'./lib/Suite',
		'./lib/ClientSuite',
		'./lib/ProxiedSession',
		'dojo/node!leadfoot/Server',
		'dojo/node!leadfoot/Command',
		'dojo/node!leadfoot/compat',
<<<<<<< HEAD
		'dojo/_base/lang',
		'dojo/request/util',
=======
		'dojo/node!leadfoot/node_modules/dojo/topic',
		'dojo/lang',
>>>>>>> c03703f5
		'dojo/topic',
		'dojo/request',
		'./lib/EnvironmentType',
		'./lib/reporterManager'
	], function (
		require,
		main,
		createProxy,
		path,
		args,
		util,
		Suite,
		ClientSuite,
		ProxiedSession,
		Server,
		Command,
		compat,
		leadfootTopic,
		lang,
		requestUtil,
		topic,
		request,
		EnvironmentType,
		reporterManager
	) {
		if (!args.config) {
			throw new Error('Required option "config" not specified');
		}

		main.mode = 'runner';

		this.require([ args.config ], function (config) {
			main.config = config = requestUtil.deepCopy({
				capabilities: {
					name: args.config,
					'idle-timeout': 60
				},
				tunnel: 'NullTunnel',
				tunnelOptions: {
					tunnelId: '' + Date.now()
				},
				loader: {},
				maxConcurrency: 3,
				proxyPort: 9000,
				proxyUrl: 'http://localhost:9000',
				useSauceConnect: true,
				webdriver: {
					pathname: '/wd/hub/',
					protocol: 'http'
				}
			}, config);

			// If the `baseUrl` passed to the loader is a relative path, it will cause `require.toUrl` to generate
			// non-absolute paths, which will break the URL remapping code in the `get` method of `lib/wd` (it will
			// slice too much data)
			if (config.loader.baseUrl) {
				config.loader.baseUrl = path.resolve(config.loader.baseUrl);
				args.config = path.relative(config.loader.baseUrl, path.resolve(args.config));
			}

			this.require(config.loader);

			if (!args.reporters) {
				if (config.reporters) {
					args.reporters = config.reporters;
				}
				else {
					args.reporters = 'runner';
				}
			}

			if (config.tunnel.indexOf('/') === -1) {
				config.tunnel = 'dojo/node!digdug/' + config.tunnel;
			}

			config.tunnelOptions.servers = (config.tunnelOptions.servers || []).concat(config.proxyUrl);

			// Using concat to convert to an array since `args.reporters` might be an array or a scalar
			args.reporters = [].concat(args.reporters).map(function (reporterModuleId) {
				// Allow 3rd party reporters to be used simply by specifying a full mid, or built-in reporters by
				// specifying the reporter name only
				if (reporterModuleId.indexOf('/') === -1) {
					reporterModuleId = './lib/reporters/' + reporterModuleId;
				}
				return reporterModuleId;
			});

			require([ config.tunnel ].concat(args.reporters), function (Tunnel) {
				/*jshint maxcomplexity:13 */

				var tunnel = main.tunnel = new Tunnel(config.tunnelOptions);
				tunnel.on('downloadprogress', function (progress) {
					topic.publish('/tunnel/download/progress', tunnel, progress);
				});
				tunnel.on('status', function (status) {
					topic.publish('/tunnel/status', tunnel, status);
				});
				leadfootTopic.subscribe('/deprecated', function (name, replacement, extra) {
					topic.publish('/deprecated', name, replacement, extra);
				});

				config.webdriver.port = config.webdriver.port || tunnel.port || 4444;
				config.webdriver.hostname = config.webdriver.hostname || tunnel.hostname || 'localhost';

				if (!config.webdriver.username) {
					// TODO: Must use username/password, not auth, because of restrictions in the dojo/request API;
					// fix the restriction, then fix this.
					var auth = tunnel.clientAuth.split(':');
					config.webdriver.username = auth[0];
					config.webdriver.password = auth[1];
				}

				config.capabilities = requestUtil.deepCopy(tunnel.extraCapabilities, config.capabilities);

				// A hash map, { reporter module ID: reporter definition }
				var reporters = Array.prototype.slice.call(arguments, 1).reduce(function (map, reporter, i) {
					map[args.reporters[i]] = reporter;
					return map;
				}, {});

				reporterManager.add(reporters);

				(function () {
					var hasErrors = false;
					topic.subscribe('/error, /test/fail', function () {
						hasErrors = true;
					});
					process.on('exit', function () {
						// calling `process.exit` after the main test loop finishes will cause any remaining
						// in-progress operations to abort, which is undesirable if there are any asynchronous
						// I/O operations that a reporter wants to perform once all tests are complete; calling
						// from within the exit event avoids this problem by allowing Node.js to decide when to
						// terminate
						process.exit(hasErrors ? 1 : 0);
					});

					process.on('uncaughtException', function (error) {
						topic.publish('/error', error);
						process.exit(1);
					});
				})();

				config.proxyUrl = config.proxyUrl.replace(/\/*$/, '/');

				var basePath = (config.loader.baseUrl || process.cwd()) + '/';
				var proxy = createProxy({
					basePath: basePath,
					excludeInstrumentation: config.excludeInstrumentation,
					instrument: true,
					port: config.proxyPort
				});

				// Code in the runner should also provide instrumentation data; this is not normally necessary since
				// there shouldn’t typically be code under test running in the runner, but we do need this functionality
				// for testing leadfoot to avoid having to create the tunnel and proxy and so on ourselves
				util.setInstrumentationHooks(config, basePath);

				// Running just the proxy and aborting is useful mostly for debugging, but also lets you get code
				// coverage reporting on the client if you want
				if (args.proxyOnly) {
					return;
				}

				main.maxConcurrency = config.maxConcurrency || Infinity;

				if (process.env.TRAVIS_COMMIT) {
					config.capabilities.build = process.env.TRAVIS_COMMIT;
				}

				// Intern 1.x-compatible command
				function CompatCommand() {
					Command.apply(this, arguments);
				}
				CompatCommand.prototype = Object.create(Command.prototype);
				CompatCommand.prototype.constructor = CompatCommand;
				compat.applyTo(CompatCommand.prototype);

				util.flattenEnvironments(config.capabilities, config.environments).forEach(function (environmentType) {
					var suite = new Suite({
						name: 'main',
						publishAfterSetup: true,
						setup: function () {
							var server = new Server(config.webdriver);
							server.sessionConstructor = ProxiedSession;
							return server.createSession(environmentType).then(function (session) {
								session.coverageEnabled = true;
								session.proxyUrl = config.proxyUrl;
								session.proxyBasePathLength = basePath.length;

								var command = new CompatCommand(session);
								// TODO: Stop using remote.sessionId throughout the system
								command.sessionId = session.sessionId;
								suite.set('remote', command);

								command.environmentType = new EnvironmentType(session.capabilities);
								topic.publish('/session/start', command);
							});
						},
						teardown: function () {
							var remote = this.get('remote');

							function endSession() {
								topic.publish('/session/end', remote);

								return tunnel.sendJobState(remote.session.sessionId, {
									success: suite.get('numFailedTests') === 0 && !suite.error
								});
							}

							if (args.leaveRemoteOpen) {
								return endSession();
							}

							return remote.quit().finally(endSession);
						}
					});

					suite.tests.push(new ClientSuite({ parent: suite, config: config }));
					main.suites.push(suite);
				});

				topic.publish('/tunnel/start', tunnel);
				tunnel.start().then(function () {
					require(config.functionalSuites || [], function () {
						topic.publish('/runner/start');
						main.run().always(function () {
							/*global __internCoverage */
							typeof __internCoverage !== 'undefined' &&
								topic.publish('/coverage', '', __internCoverage);
							topic.publish('/runner/end');
							proxy.close();
							reporterManager.clear();

							return tunnel.stop().then(function () {
								topic.publish('/tunnel/stop', tunnel);
							});
						}).otherwise(function (error) {
							console.error(error.stack || error);
						});
					});
				}, function (error) {
					topic.publish('/error', error);
					proxy.close();
					process.exit(1);
				});
			});
		});
	});
}<|MERGE_RESOLUTION|>--- conflicted
+++ resolved
@@ -38,13 +38,9 @@
 		'dojo/node!leadfoot/Server',
 		'dojo/node!leadfoot/Command',
 		'dojo/node!leadfoot/compat',
-<<<<<<< HEAD
+		'dojo/node!leadfoot/node_modules/dojo/topic',
 		'dojo/_base/lang',
 		'dojo/request/util',
-=======
-		'dojo/node!leadfoot/node_modules/dojo/topic',
-		'dojo/lang',
->>>>>>> c03703f5
 		'dojo/topic',
 		'dojo/request',
 		'./lib/EnvironmentType',
