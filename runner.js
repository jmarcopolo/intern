--- conflicted
+++ resolved
@@ -1,28 +1,6 @@
 /*jshint node:true */
 if (typeof process !== 'undefined' && typeof define === 'undefined') {
 	(function () {
-<<<<<<< HEAD
-		var pathUtils = require('path'),
-			basePath = pathUtils.dirname(process.argv[1]);
-
-		global.dojoConfig = {
-			async: 1,
-			baseUrl: pathUtils.resolve(basePath, '..', '..'),
-			deps: [ 'intern/runner' ],
-			map: {
-				intern: {
-					dojo: 'intern/node_modules/dojo'
-				}
-			},
-			packages: [
-				{ name: 'intern', location: basePath }
-			],
-			tlmSiblingOfDojo: 0,
-			useDeferredInstrumentation: false
-		};
-
-		require('dojo/dojo');
-=======
 		var loader = (function () {
 			for (var i = 2, mid; i < process.argv.length; ++i) {
 				if ((mid = /^-{0,2}loader=(.*)/.exec(process.argv[i]))) {
@@ -33,11 +11,7 @@
 			return 'dojo/dojo';
 		})();
 
-		// this.require must be exposed explicitly in order to allow the loader to be
-		// reconfigured from the configuration file
-		var req = this.require = require(loader);
-
-		req.config({
+		var config = {
 			baseUrl: process.cwd(),
 			packages: [
 				{ name: 'intern', location: __dirname }
@@ -51,10 +25,24 @@
 					'intern/dojo': 'intern/node_modules/dojo'
 				}
 			}
-		});
-
-		req([ 'intern/runner' ]);
->>>>>>> b6a9dc62
+		};
+
+		if (loader === 'dojo/dojo') {
+			config.async = 1;
+			config.deps = [ 'intern/runner' ];
+			config.tlmSiblingOfDojo = 0;
+			config.useDeferredInstrumentation = false;
+			global.dojoConfig = config;
+		}
+
+		// this.require must be exposed explicitly in order to allow the loader to be
+		// reconfigured from the configuration file
+		var req = this.require = require(loader);
+
+		if (loader !== 'dojo/dojo') {
+			req.config(config);
+			req([ 'intern/runner' ]);
+		}
 	})();
 }
 else {
@@ -110,7 +98,7 @@
 				}
 			}, config);
 
-			this.require.config(config.loader);
+			(this.require ? this.require.config || this.require : require)(config.loader);
 
 			if (!args.reporters) {
 				if (config.reporters) {
