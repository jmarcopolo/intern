--- conflicted
+++ resolved
@@ -4,15 +4,9 @@
 	'dojo/node!http',
 	'dojo/node!path',
 	'dojo/node!fs',
-<<<<<<< HEAD
-	'dojo/node!zlib',
 	'dojo/topic',
 	'dojo/Stateful'
-], function (require, http, path, fs, zlib, topic, Stateful) {
-=======
-	'dojo/topic'
-], function (require, http, path, fs, topic) {
->>>>>>> 8943bf40
+], function (require, http, path, fs, topic, Stateful) {
 	// TODO: This is some insanely bad code that makes insanely bad assumptions, wastes insane amounts of memory,
 	// and violates the HTTP spec like crazy. But as a prototype, it works.
 
