define([
<<<<<<< HEAD
	'dojo-ts/_base/declare',
	'dojo-ts/Stateful',
	'dojo-ts/Deferred',
	'dojo-ts/when',
	'dojo-ts/errors/CancelError',
	'dojo-ts/topic'
], function (declare, Stateful, Deferred, when, CancelError, topic) {
	return declare(Stateful, {
=======
	'dojo/Deferred',
	'dojo/promise/when',
	'dojo/errors/CancelError',
	'dojo/topic'
], function (Deferred, when, CancelError, topic) {
	function Test(kwArgs) {
		for (var k in kwArgs) {
			this[k] = kwArgs[k];
		}

		topic.publish('/test/new', this);
	}

	Test.prototype = {
		constructor: Test,
>>>>>>> aa416d84
		name: '',
		test: null,
		parent: null,
		timeout: 30000,
		isAsync: false,
		timeElapsed: null,
		hasPassed: false,
		error: null,

		constructor: function () {
			topic.publish('/test/new', this);
		},

		/**
		 * The unique identifier of the test, assuming all combinations of suite + test are unique.
		 */
		_idGetter: function () {
			var name = [],
				object = this;

			do {
				name.unshift(object.name);
			} while ((object = object.parent));

			return name.join(' - ');
		},

		/**
		 * The WebDriver interface for driving a remote environment.
		 * @see Suite#remote
		 */
		_remoteGetter: function () {
			return this.parent.get('remote');
		},

		_sessionIdGetter: function () {
			return this.parent.get('sessionId');
		},

		/**
		 * A convenience function that generates and returns a special Deferred that can be used for asynchronous
		 * testing.
		 * Once called, a test is assumed to be asynchronous no matter its return value (the generated Deferred's
		 * promise will always be used as the implied return value if a promise is not returned by the test function).
		 *
		 * @param timeout
		 * If provided, the amount of time to wait before rejecting the test with a timeout error, in milliseconds.
		 *
		 * @param numCallsUntilResolution
		 * The number of times that resolve needs to be called before the Deferred is actually resolved.
		 *
		 * @returns {dojo/Deferred}
		 */
		async: function (/**?number*/ timeout, /**?number */ numCallsUntilResolution) {
			this.isAsync = true;

			if (timeout != null) {
				this.timeout = timeout;
			}

			if (!numCallsUntilResolution) {
				numCallsUntilResolution = 1;
			}

			var dfd = new Deferred();

			var oldResolve = dfd.resolve;

			/**
			 * Eventually resolves the deferred, once `resolve` has been called as many times as specified by the
			 * `numCallsUntilResolution` parameter of the original `async` call.
			 */
			dfd.resolve = function () {
				--numCallsUntilResolution;
				if (numCallsUntilResolution === 0) {
					oldResolve.apply(this, arguments);
				}
				else if (numCallsUntilResolution < 0) {
					throw new Error('resolve called too many times');
				}
			};

			/**
			 * Wraps any callback to resolve the deferred so long as the callback executes without throwing any Errors.
			 */
			dfd.callback = function (callback) {
				var self = this;
				return self.rejectOnError(function () {
					callback.apply(this, arguments);
					self.resolve();
				});
			};

			/**
			 * Wraps a callback to reject the deferred if the callback throws an Error.
			 */
			dfd.rejectOnError = function (callback) {
				var self = this;
				return function () {
					try {
						callback.apply(this, arguments);
					}
					catch (error) {
						self.reject(error);
					}
				};
			};

			// A test may call this function multiple times and should always get the same Deferred
			this.async = function () {
				return dfd;
			};
			return dfd;
		},

		/**
		 * Runs the test.
		 * @returns {dojo/promise/Promise}
		 */
		run: function () {
			function handleTestError(error) {
				self.timeElapsed = new Date().getTime() - startTime;
				self.error = error;
				topic.publish('/test/fail', self);
				finishRun();
				dfd.reject(error);
			}

			function finishRun() {
				clearTimeout(timer);
				topic.publish('/test/end', self);
			}

			var self = this,
				dfd = new Deferred(),
				result,
				timer;

			topic.publish('/test/start', self);
			try {
				var startTime = new Date().getTime();
				result = self.test();

				if (self.isAsync && (!result || !result.then)) {
					result = self.async().promise;
				}

				if (result && result.then) {
					self.isAsync = true;
					timer = setTimeout(function () {
						// Cancelling the promise will trigger errback
						result.cancel(new CancelError('Timeout reached on ' + self.get('id')));
					}, self.timeout);
				}

				when(result).then(function () {
					self.timeElapsed = new Date().getTime() - startTime;
					self.hasPassed = true;
					topic.publish('/test/pass', self);
					finishRun();
					dfd.resolve();
				}, handleTestError);
			} catch (error) {
				handleTestError(error);
			}

			return dfd.promise;
		},

		toJSON: function () {
			return {
				name: this.name,
				sessionId: this.get('sessionId'),
				id: this.get('id'),
				timeout: this.timeout,
				timeElapsed: this.timeElapsed,
				hasPassed: this.hasPassed,
				error: this.error ? {
					name: this.error.name,
					message: this.error.message,
					stack: this.error.stack
				} : null
			};
		}
	});
});<|MERGE_RESOLUTION|>--- conflicted
+++ resolved
@@ -1,30 +1,12 @@
 define([
-<<<<<<< HEAD
-	'dojo-ts/_base/declare',
-	'dojo-ts/Stateful',
-	'dojo-ts/Deferred',
-	'dojo-ts/when',
-	'dojo-ts/errors/CancelError',
-	'dojo-ts/topic'
+	'dojo/_base/declare',
+	'dojo/Stateful',
+	'dojo/Deferred',
+	'dojo/when',
+	'dojo/errors/CancelError',
+	'dojo/topic'
 ], function (declare, Stateful, Deferred, when, CancelError, topic) {
 	return declare(Stateful, {
-=======
-	'dojo/Deferred',
-	'dojo/promise/when',
-	'dojo/errors/CancelError',
-	'dojo/topic'
-], function (Deferred, when, CancelError, topic) {
-	function Test(kwArgs) {
-		for (var k in kwArgs) {
-			this[k] = kwArgs[k];
-		}
-
-		topic.publish('/test/new', this);
-	}
-
-	Test.prototype = {
-		constructor: Test,
->>>>>>> aa416d84
 		name: '',
 		test: null,
 		parent: null,
