define([
<<<<<<< HEAD
	'dojo-ts/_base/lang',
	'dojo-ts/Deferred',
	'dojo-ts/when',
=======
	'dojo/lang',
	'dojo/Deferred',
	'dojo/promise/when',
>>>>>>> aa416d84
	'./EnvironmentType'
], function (lang, Deferred, when, EnvironmentType) {
	var slice = Array.prototype.slice;

	return {
		/**
		 * Creates a basic FIFO function queue to limit the number of currently executing asynchronous functions.
		 *
		 * @param maxConcurrency Number of functions to execute at once.
		 * @returns {function(callee:Function)} A function that can be used to push new functions onto the queue.
		 */
		createQueue: function (/**number*/ maxConcurrency) {
			var numCalls = 0,
				queue = [];

			function shiftQueue() {
				if (queue.length) {
					var callee = queue.shift();
					when(callee[0].apply(callee[1], callee[2])).always(shiftQueue);
				}
				else {
					--numCalls;
				}
			}

			// Returns a function to wrap callback function in this queue
			return function (callee) {
				// Calling the wrapped function either executes immediately if possible,
				// or pushes onto the queue if not
				return function () {
					if (numCalls < maxConcurrency) {
						++numCalls;
						when(callee.apply(this, arguments)).always(shiftQueue);
					}
					else {
						queue.push([ callee, this, arguments ]);
					}
				};
			};
		},

		/**
		 * Flattens an array of environment definition objects with maybe-array browserName, browserVersion,
		 * platformName, and platformVersion properties into an array of EnvironmentType objects with scalar values
		 * matching all possible permutations.
		 *
		 * @returns {Array.<EnvironmentType>} Flattened list of browser criteria.
		 */
		flattenEnvironments: function (/**Object*/ capabilities, /**Array*/ environments) {
			var permutations = [];

			environments.forEach(function (environment) {
				var browserNames = [].concat(environment.browserName),
					browserVersions = [].concat(environment.version),
					platformNames = [].concat(environment.platform),
					platformVersions = [].concat(environment.platformVersion);

				browserNames.forEach(function (browserName) {
					browserVersions.forEach(function (browserVersion) {
						platformNames.forEach(function (platformName) {
							platformVersions.forEach(function (platformVersion) {
								var environmentCapabilities = lang.delegate(capabilities);

								lang.mixin(environmentCapabilities, environment, {
									browserName: browserName,
									version: browserVersion,
									platform: platformName,
									platformVersion: platformVersion
								});

								permutations.push(new EnvironmentType(environmentCapabilities));
							});
						});
					});
				});
			});

			return permutations;
		},

		/**
		 * Adapts a standard asynchronous Node.js method into a method that returns a promise.
		 * @param func    Function to adapt.
		 * @param thisArg Call the original function against the object at this key on `this` instead of `this`.
		 * @returns {Function} Same function with a promise interface instead of a callback interface.
		 */
		adapt: function (/**Function*/ func, /**?string*/ thisArg) {
			return function () {
				var args = slice.call(arguments, 0),
					dfd = new Deferred();

				args.push(function (error, value) {
					if (error) {
						dfd.reject(error);
					}
					else {
						// If there are multiple success values, resolve the promise with an array of those values;
						// otherwise just resolve using the value
						dfd.resolve(arguments.length > 2 ? slice.call(arguments, 1) : value);
					}
				});

				func.apply(thisArg ? this[thisArg] : this, args);

				return dfd.promise;
			};
		},

		/**
		 * Reduces an array to a single value.
		 * @param array            The array to reduce.
		 * @param callback         The callback to use when reducing the array.
		 * @param {*} initialValue The initial value to use when reducing the array.
		 * @returns A single value.
		 */
		reduce: function (/**Array*/ array, /**Function*/ callback) {
			var length = array.length,
				i = 0,
				result;

			if (arguments.length >= 3) {
				result = arguments[2];
			} else {
				do {
					if (i in array) {
						result = array[i++];
						break;
					}

					if (++i >= length) {
						throw new TypeError('reduce() on an empty array with no initial value');
					}
				} while (true);
			}

			for (; i < length; i++) {
				if (i in array) {
					result = callback.call(undefined, result, array[i], i, array);
				}
			}

			return result;
		},

		/**
		 * Logs an error to the console, avoiding duplicate error messages that might be caused by different opinions
		 * on what a stack trace should look like.
		 */
		logError: function (error) {
			if (error.message || error.stack) {
				var message = 'Error: ' + (error.message || 'Unknown error') + '\n';

				if (error.stack) {
					message +=
						// V8 puts the original error at the top of the stack too; avoid redundant output that may cause confusion
						// about how many times an assertion was actually called
						error.stack.slice(0, error.message.length + 1) === error.message + '\n' ?
						error.stack.slice(error.message.length) :
						error.stack.slice(0, error.message.length + 8) === 'Error: ' + error.message + '\n' ?
						error.stack.slice(error.message.length + 8) :
						error.stack;
				}
				else {
					message += 'No stack';
				}

				console.error(message);
			}
			else {
				console.error(error);
			}
		}
	};
});<|MERGE_RESOLUTION|>--- conflicted
+++ resolved
@@ -1,13 +1,7 @@
 define([
-<<<<<<< HEAD
-	'dojo-ts/_base/lang',
-	'dojo-ts/Deferred',
-	'dojo-ts/when',
-=======
-	'dojo/lang',
+	'dojo/_base/lang',
 	'dojo/Deferred',
-	'dojo/promise/when',
->>>>>>> aa416d84
+	'dojo/when',
 	'./EnvironmentType'
 ], function (lang, Deferred, when, EnvironmentType) {
 	var slice = Array.prototype.slice;
