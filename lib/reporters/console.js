define([
	'../util',
	'dojo/has',
	'dojo/has!host-node?dojo/node!istanbul/lib/collector',
	'dojo/has!host-node?dojo/node!istanbul/lib/report/text'
], function (util, has, Collector, Reporter) {
	if (typeof console !== 'object') {
		// IE<10 does not provide a global console object when Developer Tools is turned off
		return {};
	}

	var hasGrouping = 'group' in console && 'groupEnd' in console;

	var consoleReporter = {
		'/suite/start': hasGrouping ? function (suite) {
			console.group(suite.name);
		} : null,

		'/suite/end': function (suite) {
			var numTests = suite.get('numTests'),
				numFailedTests = suite.get('numFailedTests');
			console[numFailedTests ? 'warn' : 'info'](numTests - numFailedTests + '/' + numTests + ' tests passed');
			hasGrouping && console.groupEnd(suite.name);
		},

		'/suite/error': function (suite) {
			console.warn('SUITE ERROR: in ' + suite.get('id'));
			util.logError(suite.error);
			if (suite.error.relatedTest) {
<<<<<<< HEAD
				console.error('Related test: ' + (hasGrouping ? suite.error.relatedTest.name : suite.error.relatedTest.get('id')));
=======
				console.error('Related test: ' +
					(hasGrouping ? suite.error.relatedTest.name : suite.error.relatedTest.id));
>>>>>>> b6a9dc62
			}
		},

		'/test/pass': function (test) {
			console.log('PASS: ' + (hasGrouping ? test.name : test.get('id')) + ' (' + test.timeElapsed + 'ms)');
		},

		'/test/fail': function (test) {
			console.error('FAIL: ' + (hasGrouping ? test.name : test.get('id')) + ' (' + test.timeElapsed + 'ms)');
			util.logError(test.error);
		}
	};

	if (has('host-node')) {
		consoleReporter['/coverage'] = function (sessionId, coverage) {
			var collector = new Collector();
			collector.add(coverage);

			// add a newline between test results and coverage results for prettier output
			console.log('');

			(new Reporter()).writeReport(collector, true);
		};
	}

	return consoleReporter;
});<|MERGE_RESOLUTION|>--- conflicted
+++ resolved
@@ -27,12 +27,8 @@
 			console.warn('SUITE ERROR: in ' + suite.get('id'));
 			util.logError(suite.error);
 			if (suite.error.relatedTest) {
-<<<<<<< HEAD
-				console.error('Related test: ' + (hasGrouping ? suite.error.relatedTest.name : suite.error.relatedTest.get('id')));
-=======
 				console.error('Related test: ' +
-					(hasGrouping ? suite.error.relatedTest.name : suite.error.relatedTest.id));
->>>>>>> b6a9dc62
+					(hasGrouping ? suite.error.relatedTest.name : suite.error.relatedTest.get('id')));
 			}
 		},
 
