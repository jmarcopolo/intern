define([
	'../util',
	'dojo/has',
	'dojo/has!host-node?dojo/node!istanbul/lib/collector',
	'dojo/has!host-node?dojo/node!istanbul/lib/report/text'
], function (util, has, Collector, Reporter) {
	if (typeof console !== 'object') {
		// IE<10 does not provide a global console object when Developer Tools is turned off
		return {};
	}

	var hasGrouping = 'group' in console && 'groupEnd' in console;

	var consoleReporter = {
		'/suite/start': hasGrouping ? function (suite) {
			console.group(suite.name);
		} : null,

		'/suite/end': function (suite) {
<<<<<<< HEAD
			var numTests = suite.get('numTests'),
				numFailedTests = suite.get('numFailedTests');
			console[numFailedTests ? 'warn' : 'info'](numTests - numFailedTests + '/' + numTests + ' tests passed');
=======
			var numTests = suite.numTests,
				numFailedTests = suite.numFailedTests,
				numSkippedTests = suite.numSkippedTests,
				message = numFailedTests + '/' + numTests + ' tests failed';
			if (numSkippedTests > 0) {
				message += ' (' + numSkippedTests + ' skipped)';
			}
			console[numFailedTests ? 'warn' : 'info'](message);
>>>>>>> 00e2cb5e
			hasGrouping && console.groupEnd(suite.name);
		},

		'/suite/error': function (suite) {
			console.warn('SUITE ERROR: in ' + suite.get('id'));
			util.logError(suite.error);
			if (suite.error.relatedTest) {
				console.error('Related test: ' +
					(hasGrouping ? suite.error.relatedTest.name : suite.error.relatedTest.get('id')));
			}
		},

		'/test/pass': function (test) {
			console.log('PASS: ' + (hasGrouping ? test.name : test.get('id')) + ' (' + test.timeElapsed + 'ms)');
		},

		'/test/skip': function (test) {
			console.log('SKIP: ' + (hasGrouping ? test.name : test.id) +
				(test.skipped ? ' (' + test.skipped + ')' : ''));
		},

		'/test/fail': function (test) {
			console.error('FAIL: ' + (hasGrouping ? test.name : test.get('id')) + ' (' + test.timeElapsed + 'ms)');
			util.logError(test.error);
		}
	};

	if (has('host-node')) {
		consoleReporter['/coverage'] = function (sessionId, coverage) {
			var collector = new Collector();
			collector.add(coverage);

			// add a newline between test results and coverage results for prettier output
			console.log('');

			(new Reporter()).writeReport(collector, true);
		};
	}

	return consoleReporter;
});<|MERGE_RESOLUTION|>--- conflicted
+++ resolved
@@ -17,20 +17,14 @@
 		} : null,
 
 		'/suite/end': function (suite) {
-<<<<<<< HEAD
 			var numTests = suite.get('numTests'),
-				numFailedTests = suite.get('numFailedTests');
-			console[numFailedTests ? 'warn' : 'info'](numTests - numFailedTests + '/' + numTests + ' tests passed');
-=======
-			var numTests = suite.numTests,
-				numFailedTests = suite.numFailedTests,
-				numSkippedTests = suite.numSkippedTests,
+				numFailedTests = suite.get('numFailedTests'),
+				numSkippedTests = suite.get('numSkippedTests'),
 				message = numFailedTests + '/' + numTests + ' tests failed';
 			if (numSkippedTests > 0) {
 				message += ' (' + numSkippedTests + ' skipped)';
 			}
 			console[numFailedTests ? 'warn' : 'info'](message);
->>>>>>> 00e2cb5e
 			hasGrouping && console.groupEnd(suite.name);
 		},
 
