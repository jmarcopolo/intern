define({
	// The port on which the instrumenting proxy will listen
	proxyPort: 9000,

	// A fully qualified URL to the Intern proxy
	proxyUrl: 'http://localhost:9000/',

	// Default desired capabilities for all environments. Individual capabilities can be overridden by any of the
	// specified browser environments in the `environments` array below as well. See
	// https://code.google.com/p/selenium/wiki/DesiredCapabilities for standard Selenium capabilities and
	// https://saucelabs.com/docs/additional-config#desired-capabilities for Sauce Labs capabilities.
	// Note that the `build` capability will be filled in with the current commit ID from the Travis CI environment
	// automatically
	capabilities: {
		'selenium-version': '2.41.0',
		'idle-timeout': 30
	},

	// Browsers to run integration testing against. Note that version numbers must be strings if used with Sauce
	// OnDemand. Options that will be permutated are browserName, version, platform, and platformVersion; any other
	// capabilities options specified for an environment will be copied as-is
	environments: [
		{ browserName: 'internet explorer', version: '11', platform: 'Windows 8.1' },
		{ browserName: 'internet explorer', version: '10', platform: 'Windows 8' },
<<<<<<< HEAD
		{ browserName: 'internet explorer', version: [ '8', '9' ], platform: 'Windows 7' },
		{ browserName: 'internet explorer', version: [ '6', '7' ], platform: 'Windows XP' },
		{ browserName: 'firefox', version: '27', platform: [ 'OS X 10.6', 'Windows 7', 'Linux' ] },
		{ browserName: 'chrome', version: '32', platform: [ 'OS X 10.6', 'Windows 7', 'Linux' ] },
		{ browserName: 'safari', version: '6', platform: 'OS X 10.8' },
=======
		{ browserName: 'internet explorer', version: '9', platform: 'Windows 7' },
		{ browserName: 'firefox', version: '28', platform: [ 'OS X 10.9', 'Windows 7', 'Linux' ] },
		{ browserName: 'chrome', version: '34', platform: [ 'OS X 10.9', 'Windows 7', 'Linux' ] },
>>>>>>> a190825a
		{ browserName: 'safari', version: '7', platform: 'OS X 10.9' }
	],

	// Maximum number of simultaneous integration tests that should be executed on the remote WebDriver service
	maxConcurrency: 3,

	// Name of the tunnel class to use for WebDriver tests
	tunnel: 'SauceLabsTunnel',

	// Configuration options for the module loader; any AMD configuration options supported by the Dojo loader can be
	// used here
	loader: {
		// Packages that should be registered with the loader in each testing environment
		packages: [ { name: 'intern-selftest', location: '.' } ],
		map: { 'intern-selftest': { dojo: 'intern-selftest/node_modules/dojo' } }
	},

	// Non-functional test suite(s) to run in each browser
	suites: [
		'intern-selftest/tests/unit/all'
	],

	// Functional test suite(s) to run in each browser once non-functional tests are completed
	functionalSuites: [ 'intern-selftest/tests/functional/lib/ProxiedSession' ],

	// A regular expression matching URLs to files that should not be included in code coverage analysis
	excludeInstrumentation: /^(?:tests|node_modules)\//,

	isSelfTestConfig: true
});<|MERGE_RESOLUTION|>--- conflicted
+++ resolved
@@ -22,17 +22,10 @@
 	environments: [
 		{ browserName: 'internet explorer', version: '11', platform: 'Windows 8.1' },
 		{ browserName: 'internet explorer', version: '10', platform: 'Windows 8' },
-<<<<<<< HEAD
 		{ browserName: 'internet explorer', version: [ '8', '9' ], platform: 'Windows 7' },
 		{ browserName: 'internet explorer', version: [ '6', '7' ], platform: 'Windows XP' },
-		{ browserName: 'firefox', version: '27', platform: [ 'OS X 10.6', 'Windows 7', 'Linux' ] },
-		{ browserName: 'chrome', version: '32', platform: [ 'OS X 10.6', 'Windows 7', 'Linux' ] },
-		{ browserName: 'safari', version: '6', platform: 'OS X 10.8' },
-=======
-		{ browserName: 'internet explorer', version: '9', platform: 'Windows 7' },
 		{ browserName: 'firefox', version: '28', platform: [ 'OS X 10.9', 'Windows 7', 'Linux' ] },
 		{ browserName: 'chrome', version: '34', platform: [ 'OS X 10.9', 'Windows 7', 'Linux' ] },
->>>>>>> a190825a
 		{ browserName: 'safari', version: '7', platform: 'OS X 10.9' }
 	],
 
