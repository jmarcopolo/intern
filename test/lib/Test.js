define([
	'teststack!object',
	'teststack/assert',
	'../../lib/Test',
	'../../lib/Suite',
	'dojo-ts/Deferred',
<<<<<<< HEAD
	'dojo-ts/topic',
	'dojo-ts/Stateful'
], function (registerSuite, assert, Test, Deferred, topic, Stateful) {
=======
	'dojo-ts/topic'
], function (registerSuite, assert, Test, Suite, Deferred, topic) {
>>>>>>> b0b4d845
	registerSuite({
		name: 'teststack/lib/Test',

		'Test#test': function () {
			var dfd = this.async(250),
				executed = false;

			var test = new Test({
				test: function () {
					executed = true;
				}
			});

			test.run().then(dfd.callback(function () {
				assert.isTrue(executed, 'Test function should be called when run is called');
			}));
		},

		'Test#test throws': function () {
			var dfd = this.async(250),
				thrownError = new Error('Oops'),
				test = new Test({
					test: function () {
						throw thrownError;
					}
				});

			test.run().then(function () {
				dfd.reject(new assert.AssertionError({ message: 'Test should not resolve when it throws an error' }));
			}, dfd.callback(function (error) {
				assert.strictEqual(test.error, thrownError, 'Error thrown by test should be the error set on test');
				assert.strictEqual(error, thrownError, 'Error thrown by test should be the error used by the promise');
			}));
		},

		'Test#async implicit': function () {
			var dfd = this.async(),
				resolved = false,
				test = new Test({
					test: function () {
						var dfd = this.async(250);
						setTimeout(function () {
							resolved = true;
							dfd.resolve();
						}, 0);
					}
				});

			test.run().then(dfd.callback(function () {
				assert.isTrue(resolved, 'Test promise should have been resolved by the asynchronous code in the test');
			}),
			function () {
				dfd.reject(new assert.AssertionError({ message: 'Test promise should resolve successfully, without any timeout' }));
			});

			assert.isFalse(resolved, 'Test promise should not resolve immediately after calling run');
		},

		'Test#async explicit': function () {
			var dfd = this.async(),
				resolved = false,
				test = new Test({
					test: function () {
						var dfd = new Deferred();
						setTimeout(function () {
							resolved = true;
							dfd.resolve();
						}, 0);
						return dfd.promise;
					}
				});

			test.run().then(dfd.callback(function () {
				assert.isTrue(resolved, 'Test promise should have been resolved by the asynchronous code in the test');
			}),
			function () {
				dfd.reject(new assert.AssertionError({ message: 'Test promise should resolve successfully, without any timeout' }));
			});

			assert.isFalse(resolved, 'Test promise should not resolve immediately after calling run');
		},

		'Test#async callback + numCallsUntilResolution': function () {
			var dfd = this.async(),
				numCalls = 0,
				test = new Test({
					test: function () {
						var dfd = this.async(250, 3);

						for (var i = 0; i < 3; ++i) {
							dfd.callback(function () {
								++numCalls;
							})();
						}
					}
				});

			test.run().then(function () {
				assert.strictEqual(numCalls, 3, 'Callback method should have been invoked three times before test completed');
				dfd.resolve();
			},
			function () {
				dfd.reject(new assert.AssertionError({ message: 'Test should pass if specified number of callbacks are triggered on the promise' }));
			});
		},

		'Test#async -> timeout': function () {
			var dfd = this.async(250),
				test = new Test({
					test: function () {
						this.async(250);
					}
				});

			test.run().then(function () {
				dfd.reject(new Error('Test should timeout if async and the promise is never resolved'));
			},
			function (error) {
				assert.ok(error, 'Timeout error thrown in async test');
				dfd.resolve();
			});
		},

		'Test#async -> reject': function () {
			var dfd = this.async(250),
				thrownError = new Error('Oops');

			var test = new Test({
				test: function () {
					var d = this.async(250);
					d.reject(thrownError);
				}
			});

			test.run().then(function () {
				dfd.reject(new assert.AssertionError({ message: 'Test should throw if async and the promise is rejected' }));
			},
			function (error) {
				assert.strictEqual(test.error, error, 'Error thrown in test should equal our assertion error');
				assert.strictEqual(error, thrownError, 'Error thrown in test should be the error used by the promise');
				dfd.resolve();
			});
		},

		'Test#timeElapsed': function () {
			var test = new Test({
				test: function () {
					var dfd = this.async();
					setTimeout(function () {
						dfd.resolve();
					}, 100);
				}
			});

			return test.run().then(function () {
				// It isn't really our job to test how accurate browsers are, and this test will randomly fail
				// when a browser decides to be slow for no reason (or execute setTimeout too fast for no reason)
				// so we need to be really lax with this check
				assert.typeOf(test.timeElapsed, 'number', 'Test time elapsed should be a number');
				assert(test.timeElapsed > 0, 'Test time elapsed for 100ms async test should be greater than zero milliseconds');
			});
		},

		'Test#toJSON': function () {
			var test = new Test({
					name: 'test name',
					parent: new Stateful({
						id: 'parent id',
						name: 'parent id',
						sessionId: 'abcd'
					}),
					test: function () {}
				}),
				expected = {
					error: null,
					id: 'parent id - test name',
					name: 'test name',
					sessionId: 'abcd',
					timeElapsed: 100,
					timeout: 30000,
					hasPassed: true
				};

			return test.run().then(function () {
				// Elapsed time is non-deterministic, so just force it to a value we can test
				test.timeElapsed = 100;

				assert.deepEqual(test.toJSON(), expected, 'Test#toJSON should return expected JSON structure for test with no error');

				test.error = expected.error = { name: 'Oops', message: 'message', stack: 'stack' };
				assert.deepEqual(test.toJSON(), expected, 'Test#toJSON should return expected JSON structure for test with error');
			});
		},

		'Test#hasPassed': function () {
			var dfd = this.async(null, 2),
				thrownError = new Error('Oops'),
				goodTest = new Test({ test: function () {} }),
				badTest = new Test({ test: function () { throw thrownError; } });

			assert.isFalse(goodTest.hasPassed, 'Good test should not have passed if it has not been executed');
			assert.isFalse(badTest.hasPassed, 'Bad test should not have passed if it has not been executed');
			goodTest.run().always(dfd.callback(function () {
				assert.isTrue(goodTest.hasPassed, 'Good test should have passed after execution without error');
			}));
			badTest.run().always(dfd.callback(function () {
				assert.isFalse(badTest.hasPassed, 'Bad test should not have passed after execution with error');
				assert.strictEqual(badTest.error, thrownError, 'Bad test error should be the error which was thrown');
			}));
		},

		'Test#constructor topic': function () {
			var topicFired = false,
				actualTest,
				handle = topic.subscribe('/test/new', function (test) {
					topicFired = true;
					actualTest = test;
				});

			try {
				var expectedTest = new Test({});
				assert.isTrue(topicFired, '/test/new topic should fire after a test is created');
				assert.strictEqual(actualTest, expectedTest, '/test/new topic should be passed the test that was just created');
			}
			finally {
				handle.remove();
			}
		},

		'Test#sessionId': function () {
			var test = new Test({
				parent: new Suite({ sessionId: 'parent' })
			});

			assert.strictEqual(test.sessionId, test.parent.sessionId, 'Test#sessionId should get the sessionId from the test\'s parent');
		},

		'Test#remote': function () {
			var mockRemote = { sessionId: 'test' },
				test = new Test({
					parent: new Suite({ remote: mockRemote })
				});

			assert.strictEqual(test.remote, mockRemote, 'Test#remote should get the remote value from from the test\'s parent');
		}
	});
});<|MERGE_RESOLUTION|>--- conflicted
+++ resolved
@@ -4,14 +4,9 @@
 	'../../lib/Test',
 	'../../lib/Suite',
 	'dojo-ts/Deferred',
-<<<<<<< HEAD
 	'dojo-ts/topic',
 	'dojo-ts/Stateful'
-], function (registerSuite, assert, Test, Deferred, topic, Stateful) {
-=======
-	'dojo-ts/topic'
-], function (registerSuite, assert, Test, Suite, Deferred, topic) {
->>>>>>> b0b4d845
+], function (registerSuite, assert, Test, Suite, Deferred, topic, Stateful) {
 	registerSuite({
 		name: 'teststack/lib/Test',
 
@@ -246,7 +241,7 @@
 				parent: new Suite({ sessionId: 'parent' })
 			});
 
-			assert.strictEqual(test.sessionId, test.parent.sessionId, 'Test#sessionId should get the sessionId from the test\'s parent');
+			assert.strictEqual(test.get('sessionId'), test.parent.get('sessionId'), 'Test#sessionId should get the sessionId from the test\'s parent');
 		},
 
 		'Test#remote': function () {
@@ -255,7 +250,8 @@
 					parent: new Suite({ remote: mockRemote })
 				});
 
-			assert.strictEqual(test.remote, mockRemote, 'Test#remote should get the remote value from from the test\'s parent');
+			assert.strictEqual(test.get('remote'), mockRemote, 'Test#remote should get the remote value from from the test\'s parent');
 		}
+
 	});
 });